--- conflicted
+++ resolved
@@ -140,11 +140,7 @@
               >
                 <div className="text-center">
                   <h3 className="font-medium text-gray-900 dark:text-white">Ollama</h3>
-<<<<<<< HEAD
-                  <p className="text-xs text-gray-500 mt-1">Local AI models</p>
-=======
                   <p className="text-xs text-gray-500 dark:text-gray-400 mt-1">Local AI models</p>
->>>>>>> c6bbc213
                 </div>
               </button>
               <button
@@ -157,11 +153,7 @@
               >
                 <div className="text-center">
                   <h3 className="font-medium text-gray-900 dark:text-white">OpenAI-like API</h3>
-<<<<<<< HEAD
-                  <p className="text-xs text-gray-500 mt-1">Compatible with OpenAI API format</p>
-=======
                   <p className="text-xs text-gray-500 dark:text-gray-400 mt-1">Compatible with OpenAI API format</p>
->>>>>>> c6bbc213
                 </div>
               </button>
             </div>
