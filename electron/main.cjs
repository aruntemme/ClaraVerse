const { app, BrowserWindow, ipcMain, dialog, systemPreferences, Menu, shell, protocol } = require('electron');
const path = require('path');
const fs = require('fs');
const fsSync = require('fs');
const log = require('electron-log');
const crypto = require('crypto');
const { spawn } = require('child_process');
const DockerSetup = require('./dockerSetup.cjs');
const { setupAutoUpdater, checkForUpdates, getUpdateInfo, checkLlamacppUpdates, updateLlamacppBinaries } = require('./updateService.cjs');
const SplashScreen = require('./splash.cjs');
const LoadingScreen = require('./loadingScreen.cjs');
const { createAppMenu } = require('./menu.cjs');
const LlamaSwapService = require('./llamaSwapService.cjs');
const MCPService = require('./mcpService.cjs');
const WatchdogService = require('./watchdogService.cjs');
const { platformUpdateService } = require('./updateService.cjs');
const { debugPaths, logDebugInfo } = require('./debug-paths.cjs');

// Configure the main process logger
log.transports.file.level = 'info';
log.info('Application starting...');

// macOS Security Configuration - Prevent unnecessary firewall prompts
if (process.platform === 'darwin') {
  // Request network permissions early if needed
  try {
    const hasNetworkAccess = systemPreferences.getMediaAccessStatus('microphone') === 'granted';
    if (!hasNetworkAccess) {
      log.info('Preparing network access permissions for local AI services...');
    }
  } catch (error) {
    log.warn('Could not check network permissions:', error);
  }
}

// Global variables
let mainWindow;
let splash;
let loadingScreen;
let dockerSetup;
let llamaSwapService;
let mcpService;
let watchdogService;
let updateService;

// Track active downloads for stop functionality
const activeDownloads = new Map();

// Helper function to format bytes
function formatBytes(bytes, decimals = 2) {
  if (bytes === 0) return '0 Bytes';
  
  const k = 1024;
  const dm = decimals < 0 ? 0 : decimals;
  const sizes = ['Bytes', 'KB', 'MB', 'GB', 'TB'];
  
  const i = Math.floor(Math.log(bytes) / Math.log(k));
  
  return parseFloat((bytes / Math.pow(k, i)).toFixed(dm)) + ' ' + sizes[i];
}

// Register Docker container management IPC handlers
function registerDockerContainerHandlers() {
  // Get all containers
  ipcMain.handle('get-containers', async () => {
    try {
      if (!dockerSetup || !dockerSetup.docker) {
        log.error('Docker setup not initialized');
        return [];
      }
      
      const docker = dockerSetup.docker;
      const containers = await docker.listContainers({ all: true });
      
      return containers.map((container) => {
        const ports = container.Ports.map((p) => 
          p.PublicPort ? `${p.PublicPort}:${p.PrivatePort}` : `${p.PrivatePort}`
        );
        
        return {
          id: container.Id,
          name: container.Names[0].replace(/^\//, ''),
          image: container.Image,
          status: container.Status,
          state: container.State === 'running' ? 'running' : 
                 container.State === 'exited' ? 'stopped' : container.State,
          ports: ports,
          created: new Date(container.Created * 1000).toLocaleString()
        };
      });
    } catch (error) {
      log.error('Error listing containers:', error);
      return [];
    }
  });

  // Container actions (start, stop, restart, remove)
  ipcMain.handle('container-action', async (_event, { containerId, action }) => {
    try {
      if (!dockerSetup || !dockerSetup.docker) {
        log.error('Docker setup not initialized');
        throw new Error('Docker setup not initialized');
      }
      
      const docker = dockerSetup.docker;
      const container = docker.getContainer(containerId);
      
      switch (action) {
        case 'start':
          await container.start();
          break;
        case 'stop':
          await container.stop();
          break;
        case 'restart':
          await container.restart();
          break;
        case 'remove':
          await container.remove({ force: true });
          break;
        default:
          throw new Error(`Unknown action: ${action}`);
      }
      
      return { success: true };
    } catch (error) {
      log.error(`Error performing action ${action} on container:`, error);
      return { success: false, error: error.message };
    }
  });

  // Create new container
  ipcMain.handle('create-container', async (_event, containerConfig) => {
    try {
      if (!dockerSetup || !dockerSetup.docker) {
        log.error('Docker setup not initialized');
        throw new Error('Docker setup not initialized');
      }
      
      const docker = dockerSetup.docker;
      
      // Format ports for Docker API
      const portBindings = {};
      const exposedPorts = {};
      
      containerConfig.ports.forEach((port) => {
        const containerPort = `${port.container}/tcp`;
        exposedPorts[containerPort] = {};
        portBindings[containerPort] = [{ HostPort: port.host.toString() }];
      });
      
      // Format volumes for Docker API
      const binds = containerConfig.volumes.map((volume) => 
        `${volume.host}:${volume.container}`
      );
      
      // Format environment variables
      const env = Object.entries(containerConfig.env || {}).map(([key, value]) => `${key}=${value}`);
      
      // Create container
      const container = await docker.createContainer({
        Image: containerConfig.image,
        name: containerConfig.name,
        ExposedPorts: exposedPorts,
        Env: env,
        HostConfig: {
          PortBindings: portBindings,
          Binds: binds,
          NetworkMode: 'clara_network'
        }
      });
      
      // Start the container
      await container.start();
      
      return { success: true, id: container.id };
    } catch (error) {
      log.error('Error creating container:', error);
      return { success: false, error: error.message };
    }
  });

  // Get container stats
  ipcMain.handle('get-container-stats', async (_event, containerId) => {
    try {
      if (!dockerSetup || !dockerSetup.docker) {
        log.error('Docker setup not initialized');
        throw new Error('Docker setup not initialized');
      }
      
      const docker = dockerSetup.docker;
      const container = docker.getContainer(containerId);
      
      const stats = await container.stats({ stream: false });
      
      // Calculate CPU usage percentage
      const cpuDelta = stats.cpu_stats.cpu_usage.total_usage - stats.precpu_stats.cpu_usage.total_usage;
      const systemCpuDelta = stats.cpu_stats.system_cpu_usage - stats.precpu_stats.system_cpu_usage;
      const cpuCount = stats.cpu_stats.online_cpus || 1;
      const cpuPercent = (cpuDelta / systemCpuDelta) * cpuCount * 100;
      
      // Calculate memory usage
      const memoryUsage = stats.memory_stats.usage || 0;
      const memoryLimit = stats.memory_stats.limit || 1;
      const memoryPercent = (memoryUsage / memoryLimit) * 100;
      
      // Format network I/O
      let networkRx = 0;
      let networkTx = 0;
      
      if (stats.networks) {
        Object.keys(stats.networks).forEach(iface => {
          networkRx += stats.networks[iface].rx_bytes || 0;
          networkTx += stats.networks[iface].tx_bytes || 0;
        });
      }
      
      return {
        cpu: `${cpuPercent.toFixed(2)}%`,
        memory: `${formatBytes(memoryUsage)} / ${formatBytes(memoryLimit)} (${memoryPercent.toFixed(2)}%)`,
        network: `↓ ${formatBytes(networkRx)} / ↑ ${formatBytes(networkTx)}`
      };
    } catch (error) {
      log.error('Error getting container stats:', error);
      return { cpu: 'N/A', memory: 'N/A', network: 'N/A' };
    }
  });

  // Get container logs
  ipcMain.handle('get-container-logs', async (_event, containerId) => {
    try {
      if (!dockerSetup || !dockerSetup.docker) {
        log.error('Docker setup not initialized');
        throw new Error('Docker setup not initialized');
      }
      
      const docker = dockerSetup.docker;
      const container = docker.getContainer(containerId);
      
      const logs = await container.logs({
        stdout: true,
        stderr: true,
        tail: 100,
        follow: false
      });
      
      return logs.toString();
    } catch (error) {
      log.error('Error getting container logs:', error);
      return '';
    }
  });
}

// Register llama-swap service IPC handlers
function registerLlamaSwapHandlers() {
  // Start llama-swap service
  ipcMain.handle('start-llama-swap', async () => {
    try {
      if (!llamaSwapService) {
        llamaSwapService = new LlamaSwapService();
      }
      
      const result = await llamaSwapService.start();
      return { 
        success: result.success, 
        message: result.message,
        error: result.error,
        warning: result.warning,
        diagnostics: result.diagnostics,
        status: llamaSwapService.getStatus() 
      };
    } catch (error) {
      log.error('Error starting llama-swap service:', error);
      return { success: false, error: error.message };
    }
  });

  // Stop llama-swap service
  ipcMain.handle('stop-llama-swap', async () => {
    try {
      if (llamaSwapService) {
        await llamaSwapService.stop();
      }
      return { success: true };
    } catch (error) {
      log.error('Error stopping llama-swap service:', error);
      return { success: false, error: error.message };
    }
  });

  // Restart llama-swap service
  ipcMain.handle('restart-llama-swap', async () => {
    try {
      if (!llamaSwapService) {
        llamaSwapService = new LlamaSwapService();
      }
      
      const result = await llamaSwapService.restart();
      return { 
        success: result.success || true, // restart returns boolean for now
        message: result.message || 'Service restarted',
        status: llamaSwapService.getStatus() 
      };
    } catch (error) {
      log.error('Error restarting llama-swap service:', error);
      return { success: false, error: error.message };
    }
  });

  // Get llama-swap service status
  ipcMain.handle('get-llama-swap-status', async () => {
    try {
      if (!llamaSwapService) {
        return { isRunning: false, port: null, apiUrl: null };
      }
      
      return llamaSwapService.getStatus();
    } catch (error) {
      log.error('Error getting llama-swap status:', error);
      return { isRunning: false, port: null, apiUrl: null, error: error.message };
    }
  });

  // Get llama-swap service status with health check
  ipcMain.handle('get-llama-swap-status-with-health', async () => {
    try {
      if (!llamaSwapService) {
        return { isRunning: false, port: null, apiUrl: null };
      }
      
      return await llamaSwapService.getStatusWithHealthCheck();
    } catch (error) {
      log.error('Error getting llama-swap status with health check:', error);
      return { isRunning: false, port: null, apiUrl: null, error: error.message };
    }
  });

  // Get available models from llama-swap
  ipcMain.handle('get-llama-swap-models', async () => {
    try {
      if (!llamaSwapService) {
        return [];
      }
      
      return await llamaSwapService.getModels();
    } catch (error) {
      log.error('Error getting llama-swap models:', error);
      return [];
    }
  });

  // Get llama-swap API URL
  ipcMain.handle('get-llama-swap-api-url', async () => {
    try {
      if (llamaSwapService && llamaSwapService.isRunning) {
        return llamaSwapService.getApiUrl();
      }
      return null;
    } catch (error) {
      log.error('Error getting llama-swap API URL:', error);
      return null;
    }
  });

  // Regenerate config (useful when new models are added)
  ipcMain.handle('regenerate-llama-swap-config', async () => {
    try {
      if (!llamaSwapService) {
        llamaSwapService = new LlamaSwapService();
      }
      
      const result = await llamaSwapService.generateConfig();
      return { success: true, ...result };
    } catch (error) {
      log.error('Error regenerating llama-swap config:', error);
      return { success: false, error: error.message };
    }
  });

  // Debug binary paths (useful for troubleshooting production builds)
  ipcMain.handle('debug-binary-paths', async () => {
    try {
      const debugInfo = debugPaths();
      logDebugInfo(); // Also log to electron-log
      return { success: true, debugInfo };
    } catch (error) {
      log.error('Error debugging binary paths:', error);
      return { success: false, error: error.message };
    }
  });

  // Get GPU diagnostics information
  ipcMain.handle('get-gpu-diagnostics', async () => {
    try {
      if (!llamaSwapService) {
        llamaSwapService = new LlamaSwapService();
      }
      
      const diagnostics = await llamaSwapService.getGPUDiagnostics();
      return { success: true, ...diagnostics };
    } catch (error) {
      log.error('Error getting GPU diagnostics:', error);
      return { success: false, error: error.message };
    }
  });

  // Get performance settings
  ipcMain.handle('get-performance-settings', async () => {
    try {
      if (!llamaSwapService) {
        llamaSwapService = new LlamaSwapService();
      }
      
      const result = await llamaSwapService.getPerformanceSettings();
      return result;
    } catch (error) {
      log.error('Error getting performance settings:', error);
      return { success: false, error: error.message };
    }
  });

  // Save performance settings
  ipcMain.handle('save-performance-settings', async (event, settings) => {
    try {
      if (!llamaSwapService) {
        llamaSwapService = new LlamaSwapService();
      }
      
      const result = await llamaSwapService.savePerformanceSettings(settings);
      return result;
    } catch (error) {
      log.error('Error saving performance settings:', error);
      return { success: false, error: error.message };
    }
  });

  // Load performance settings
  ipcMain.handle('load-performance-settings', async () => {
    try {
      if (!llamaSwapService) {
        llamaSwapService = new LlamaSwapService();
      }
      
      const result = await llamaSwapService.loadPerformanceSettings();
      return result;
    } catch (error) {
      log.error('Error loading performance settings:', error);
      return { success: false, error: error.message };
    }
  });

<<<<<<< HEAD
  // Custom model path handlers
  ipcMain.handle('set-custom-model-path', async (event, customPath) => {
    try {
      if (!llamaSwapService) {
        llamaSwapService = new LlamaSwapService();
      }
      
      // Save to file-based storage for persistence across app restarts
      try {
        const settingsPath = path.join(app.getPath('userData'), 'clara-settings.json');
        let settings = {};
        
        // Load existing settings if file exists
        if (fsSync.existsSync(settingsPath)) {
          try {
            settings = JSON.parse(fsSync.readFileSync(settingsPath, 'utf8'));
          } catch (parseError) {
            log.warn('Could not parse existing settings file, creating new one:', parseError.message);
            settings = {};
          }
        }
        
        // Update custom model path
        if (customPath) {
          settings.customModelPath = customPath;
          log.info('Saving custom model path to settings:', customPath);
        } else {
          delete settings.customModelPath;
          log.info('Removing custom model path from settings');
        }
        
        // Save updated settings
        fsSync.writeFileSync(settingsPath, JSON.stringify(settings, null, 2), 'utf8');
      } catch (settingsError) {
        log.warn('Could not save custom model path to settings:', settingsError.message);
        // Continue anyway - the in-memory setting will still work for this session
      }
      
      // Set the custom path in llama-swap service
      if (customPath) {
        llamaSwapService.setCustomModelPaths([customPath]);
      } else {
        // Clear custom paths when path is null/empty
        llamaSwapService.setCustomModelPaths([]);
      }
      
      // Regenerate config to include/exclude models
      await llamaSwapService.generateConfig();
      
      return { success: true };
    } catch (error) {
      log.error('Error setting custom model path:', error);
=======
  // Watchdog service handlers
  ipcMain.handle('watchdog-get-services-status', async () => {
    try {
      if (!watchdogService) {
        return { success: false, error: 'Watchdog service not initialized' };
      }
      
      return { success: true, services: watchdogService.getServicesStatus() };
    } catch (error) {
      log.error('Error getting watchdog services status:', error);
      return { success: false, error: error.message };
    }
  });

  ipcMain.handle('watchdog-get-overall-health', async () => {
    try {
      if (!watchdogService) {
        return { success: false, error: 'Watchdog service not initialized' };
      }
      
      return { success: true, health: watchdogService.getOverallHealth() };
    } catch (error) {
      log.error('Error getting overall health:', error);
      return { success: false, error: error.message };
    }
  });

  ipcMain.handle('watchdog-perform-manual-health-check', async () => {
    try {
      if (!watchdogService) {
        return { success: false, error: 'Watchdog service not initialized' };
      }
      
      const status = await watchdogService.performManualHealthCheck();
      return { success: true, services: status };
    } catch (error) {
      log.error('Error performing manual health check:', error);
      return { success: false, error: error.message };
    }
  });

  ipcMain.handle('watchdog-update-config', async (event, newConfig) => {
    try {
      if (!watchdogService) {
        return { success: false, error: 'Watchdog service not initialized' };
      }
      
      watchdogService.updateConfig(newConfig);
      return { success: true };
    } catch (error) {
      log.error('Error updating watchdog config:', error);
>>>>>>> f7f2e71d
      return { success: false, error: error.message };
    }
  });

<<<<<<< HEAD
  ipcMain.handle('get-custom-model-paths', async () => {
    try {
      if (!llamaSwapService) {
        llamaSwapService = new LlamaSwapService();
      }
      
      let paths = llamaSwapService.getCustomModelPaths();
      
      // If no paths in service, try to load from file storage
      if (paths.length === 0) {
        try {
          const settingsPath = path.join(app.getPath('userData'), 'clara-settings.json');
          if (fsSync.existsSync(settingsPath)) {
            const settings = JSON.parse(fsSync.readFileSync(settingsPath, 'utf8'));
            if (settings.customModelPath) {
              // Validate that the path still exists before returning it
              if (fsSync.existsSync(settings.customModelPath)) {
                paths = [settings.customModelPath];
                // Also set it in the service for consistency
                llamaSwapService.setCustomModelPaths(paths);
              } else {
                log.warn('Custom model path from settings no longer exists:', settings.customModelPath);
              }
            }
          }
        } catch (fileError) {
          log.warn('Could not read custom model path from file storage:', fileError.message);
        }
      }
      
      return paths;
    } catch (error) {
      log.error('Error getting custom model paths:', error);
      return [];
    }
  });

  ipcMain.handle('scan-custom-path-models', async (event, path) => {
    try {
      if (!path) {
        return { success: false, error: 'No path provided' };
      }

      // Create a temporary service instance to scan the specific path
      const fs = require('fs').promises;
      const pathModule = require('path');
      
      const models = [];
      
      try {
        if (await fs.access(path).then(() => true).catch(() => false)) {
          const files = await fs.readdir(path);
          const ggufFiles = files.filter(file => file.endsWith('.gguf'));
          
          for (const file of ggufFiles) {
            const fullPath = pathModule.join(path, file);
            try {
              const stats = await fs.stat(fullPath);
              
              models.push({
                name: file.replace('.gguf', ''),
                file: file,
                path: fullPath,
                size: stats.size,
                source: 'custom',
                lastModified: stats.mtime
              });
            } catch (error) {
              log.warn(`Error reading stats for ${file}:`, error);
            }
          }
        }
      } catch (error) {
        log.warn(`Error scanning models in ${path}:`, error);
        return { success: false, error: error.message };
      }

      return { success: true, models };
    } catch (error) {
      log.error('Error scanning custom path models:', error);
=======
  ipcMain.handle('watchdog-reset-failure-counts', async () => {
    try {
      if (!watchdogService) {
        return { success: false, error: 'Watchdog service not initialized' };
      }
      
      watchdogService.resetFailureCounts();
      return { success: true };
    } catch (error) {
      log.error('Error resetting failure counts:', error);
      return { success: false, error: error.message };
    }
  });

  ipcMain.handle('watchdog-start', async () => {
    try {
      if (!watchdogService) {
        return { success: false, error: 'Watchdog service not initialized' };
      }
      
      watchdogService.start();
      return { success: true };
    } catch (error) {
      log.error('Error starting watchdog:', error);
      return { success: false, error: error.message };
    }
  });

  ipcMain.handle('watchdog-stop', async () => {
    try {
      if (!watchdogService) {
        return { success: false, error: 'Watchdog service not initialized' };
      }
      
      watchdogService.stop();
      return { success: true };
    } catch (error) {
      log.error('Error stopping watchdog:', error);
>>>>>>> f7f2e71d
      return { success: false, error: error.message };
    }
  });
}

function registerModelManagerHandlers() {
  // Helper functions for vision model detection
  function isVisionModel(model) {
    const visionKeywords = ['vl', 'vision', 'multimodal', 'mm', 'clip', 'siglip'];
    const modelText = `${model.modelId} ${model.description || ''}`.toLowerCase();
    return visionKeywords.some(keyword => modelText.includes(keyword));
  }

  function findRequiredMmprojFiles(siblings) {
    return siblings.filter(file => 
      file.rfilename.toLowerCase().includes('mmproj') ||
      file.rfilename.toLowerCase().includes('mm-proj') ||
      file.rfilename.toLowerCase().includes('projection')
    );
  }

  function isVisionModelByName(fileName) {
    const visionKeywords = ['vl', 'vision', 'multimodal', 'mm', 'clip', 'siglip'];
    return visionKeywords.some(keyword => fileName.toLowerCase().includes(keyword));
  }

  function findBestMmprojMatch(modelFileName, mmprojFiles) {
    const modelBaseName = modelFileName
      .replace('.gguf', '')
      .replace(/-(q4_k_m|q4_k_s|q8_0|f16|instruct).*$/i, '')
      .toLowerCase();
    
    // Look for exact matches first
    for (const mmproj of mmprojFiles) {
      const mmprojBaseName = mmproj.rfilename
        .replace(/-(mmproj|mm-proj|projection).*$/i, '')
        .toLowerCase();
      
      if (modelBaseName.includes(mmprojBaseName) || mmprojBaseName.includes(modelBaseName)) {
        return mmproj;
      }
    }
    
    // If no exact match, return the first available mmproj file
    return mmprojFiles[0];
  }

  async function downloadSingleFile(modelId, fileName, modelsDir) {
    const fs = require('fs');
    const https = require('https');
    const http = require('http');
    const path = require('path');
    
    const downloadUrl = `https://huggingface.co/${modelId}/resolve/main/${fileName}`;
    const filePath = path.join(modelsDir, fileName);
    
    // Check if file already exists
    if (fs.existsSync(filePath)) {
      return { success: false, error: 'File already exists' };
    }
    
    log.info(`Starting download: ${downloadUrl} -> ${filePath}`);
    
    return new Promise((resolve) => {
      const protocol = downloadUrl.startsWith('https:') ? https : http;
      const file = fs.createWriteStream(filePath);
      let stopped = false;
      
      // Store download info for stop functionality
      const downloadInfo = {
        request: null,
        file,
        filePath,
        stopped: false
      };
      activeDownloads.set(fileName, downloadInfo);
      
      const cleanup = () => {
        activeDownloads.delete(fileName);
        if (file && !file.destroyed) {
          file.close();
        }
        if (fs.existsSync(filePath)) {
          try {
            fs.unlinkSync(filePath);
          } catch (cleanupError) {
            log.warn('Error cleaning up file:', cleanupError);
          }
        }
      };
      
      const request = protocol.get(downloadUrl, (response) => {
        downloadInfo.request = request;
        
        if (downloadInfo.stopped) {
          cleanup();
          resolve({ success: false, error: 'Download stopped by user' });
          return;
        }
        
        if (response.statusCode === 302 || response.statusCode === 301) {
          // Handle redirect
          const redirectUrl = response.headers.location;
          if (redirectUrl) {
            const redirectProtocol = redirectUrl.startsWith('https:') ? https : http;
            const redirectRequest = redirectProtocol.get(redirectUrl, (redirectResponse) => {
              downloadInfo.request = redirectRequest;
              
              if (downloadInfo.stopped) {
                cleanup();
                resolve({ success: false, error: 'Download stopped by user' });
                return;
              }
              
              if (redirectResponse.statusCode !== 200) {
                cleanup();
                resolve({ success: false, error: `HTTP ${redirectResponse.statusCode}` });
                return;
              }
              
              const totalSize = parseInt(redirectResponse.headers['content-length'] || '0');
              let downloadedSize = 0;
              
              redirectResponse.pipe(file);
              
              redirectResponse.on('data', (chunk) => {
                if (downloadInfo.stopped) {
                  redirectResponse.destroy();
                  cleanup();
                  resolve({ success: false, error: 'Download stopped by user' });
                  return;
                }
                
                downloadedSize += chunk.length;
                const progress = totalSize > 0 ? (downloadedSize / totalSize) * 100 : 0;
                
                // Send progress update to renderer
                if (mainWindow) {
                  mainWindow.webContents.send('download-progress', {
                    fileName,
                    progress: Math.round(progress),
                    downloadedSize,
                    totalSize
                  });
                }
              });
              
              file.on('finish', () => {
                if (downloadInfo.stopped) {
                  cleanup();
                  resolve({ success: false, error: 'Download stopped by user' });
                  return;
                }
                
                file.close(() => {
                  activeDownloads.delete(fileName);
                  log.info(`Download completed: ${filePath}`);
                  
                  // Send final progress update
                  if (mainWindow) {
                    mainWindow.webContents.send('download-progress', {
                      fileName,
                      progress: 100,
                      downloadedSize: totalSize,
                      totalSize
                    });
                  }
                  
                  resolve({ success: true, filePath });
                });
              });
              
              file.on('error', (error) => {
                cleanup();
                resolve({ success: false, error: error.message });
              });
            });
            
            redirectRequest.on('error', (error) => {
              cleanup();
              resolve({ success: false, error: error.message });
            });
          } else {
            cleanup();
            resolve({ success: false, error: 'Redirect without location header' });
          }
        } else if (response.statusCode !== 200) {
          cleanup();
          resolve({ success: false, error: `HTTP ${response.statusCode}` });
        } else {
          const totalSize = parseInt(response.headers['content-length'] || '0');
          let downloadedSize = 0;
          
          response.pipe(file);
          
          response.on('data', (chunk) => {
            if (downloadInfo.stopped) {
              response.destroy();
              cleanup();
              resolve({ success: false, error: 'Download stopped by user' });
              return;
            }
            
            downloadedSize += chunk.length;
            const progress = totalSize > 0 ? (downloadedSize / totalSize) * 100 : 0;
            
            // Send progress update to renderer
            if (mainWindow) {
              mainWindow.webContents.send('download-progress', {
                fileName,
                progress: Math.round(progress),
                downloadedSize,
                totalSize
              });
            }
          });
          
          file.on('finish', () => {
            if (downloadInfo.stopped) {
              cleanup();
              resolve({ success: false, error: 'Download stopped by user' });
              return;
            }
            
            file.close(() => {
              activeDownloads.delete(fileName);
              log.info(`Download completed: ${filePath}`);
              
              // Send final progress update
              if (mainWindow) {
                mainWindow.webContents.send('download-progress', {
                  fileName,
                  progress: 100,
                  downloadedSize: totalSize,
                  totalSize
                });
              }
              
              resolve({ success: true, filePath });
            });
          });
          
          file.on('error', (error) => {
            cleanup();
            resolve({ success: false, error: error.message });
          });
        }
      });
      
      downloadInfo.request = request;
      
      request.on('error', (error) => {
        cleanup();
        resolve({ success: false, error: error.message });
      });
    });
  }

  // Search models from Hugging Face
  ipcMain.handle('search-huggingface-models', async (_event, { query, limit = 20 }) => {
    try {
      // Use Node.js built-in fetch if available (Node 18+), otherwise try node-fetch
      let fetch;
      try {
        fetch = global.fetch || (await import('node-fetch')).default;
      } catch (importError) {
        // Fallback for older Node versions or import issues
        const nodeFetch = require('node-fetch');
        fetch = nodeFetch.default || nodeFetch;
      }
      
      const url = `https://huggingface.co/api/models?search=${encodeURIComponent(query)}&filter=gguf&limit=${limit}&sort=likes&full=true`;
      
      const response = await fetch(url);
      if (!response.ok) {
        throw new Error(`HuggingFace API error: ${response.status}`);
      }
      
      const models = await response.json();
      
      // Filter and format models for GGUF files
      const ggufModels = models.filter(model => 
        model.tags && model.tags.includes('gguf') || 
        model.modelId.toLowerCase().includes('gguf') ||
        (model.siblings && model.siblings.some(file => file.rfilename.endsWith('.gguf')))
      ).map(model => ({
        id: model.modelId || model.id,
        name: model.modelId || model.id,
        downloads: model.downloads || 0,
        likes: model.likes || 0,
        tags: model.tags || [],
        description: model.description || '',
        author: model.author || model.modelId?.split('/')[0] || '',
        // Include ALL files, not just .gguf
        files: model.siblings || [],
        // Add flags for vision models and required mmproj files
        isVisionModel: isVisionModel(model),
        requiredMmprojFiles: findRequiredMmprojFiles(model.siblings || [])
      }));
      
      return { success: true, models: ggufModels };
    } catch (error) {
      log.error('Error searching HuggingFace models:', error);
      return { success: false, error: error.message, models: [] };
    }
  });

  // Enhanced download with dependencies
  ipcMain.handle('download-model-with-dependencies', async (_event, { modelId, fileName, allFiles }) => {
    try {
      const fs = require('fs');
      const path = require('path');
      const os = require('os');
      
      const modelsDir = path.join(os.homedir(), '.clara', 'llama-models');
      if (!fs.existsSync(modelsDir)) {
        fs.mkdirSync(modelsDir, { recursive: true });
      }

      // Check if this is a vision model
      const isVision = isVisionModelByName(fileName);
      
      // Find required mmproj files
      const mmprojFiles = allFiles.filter(file => 
        file.rfilename.toLowerCase().includes('mmproj') ||
        file.rfilename.toLowerCase().includes('mm-proj') ||
        file.rfilename.toLowerCase().includes('projection')
      );
      
      const filesToDownload = [fileName];
      
      // If it's a vision model and mmproj files exist, add them
      if (isVision && mmprojFiles.length > 0) {
        // Find the best matching mmproj file
        const matchingMmproj = findBestMmprojMatch(fileName, mmprojFiles);
        if (matchingMmproj) {
          filesToDownload.push(matchingMmproj.rfilename);
          log.info(`Vision model detected, will also download: ${matchingMmproj.rfilename}`);
        }
      }
      
      // Download all required files
      const results = [];
      for (const file of filesToDownload) {
        try {
          const result = await downloadSingleFile(modelId, file, modelsDir);
          results.push({ file, success: result.success, error: result.error });
        } catch (error) {
          results.push({ file, success: false, error: error.message });
        }
      }
      
      // Check if main model downloaded successfully
      const mainResult = results.find(r => r.file === fileName);
      if (mainResult?.success) {
        // Restart llama-swap service to load new models
        try {
          if (llamaSwapService && llamaSwapService.getStatus().isRunning) {
            log.info('Restarting llama-swap service to load new models...');
            await llamaSwapService.restart();
            log.info('llama-swap service restarted successfully');
          }
        } catch (restartError) {
          log.warn('Failed to restart llama-swap service after download:', restartError);
        }
      }
      
      return { 
        success: mainResult?.success || false, 
        results,
        downloadedFiles: results.filter(r => r.success).map(r => r.file)
      };
      
    } catch (error) {
      log.error('Error downloading model with dependencies:', error);
      return { success: false, error: error.message };
    }
  });

  // Download model from Hugging Face
  ipcMain.handle('download-huggingface-model', async (_event, { modelId, fileName }) => {
    try {
      const fs = require('fs');
      const https = require('https');
      const http = require('http');
      const path = require('path');
      const os = require('os');
      
      // Ensure models directory exists
      const modelsDir = path.join(os.homedir(), '.clara', 'llama-models');
      if (!fs.existsSync(modelsDir)) {
        fs.mkdirSync(modelsDir, { recursive: true });
      }
      
      const downloadUrl = `https://huggingface.co/${modelId}/resolve/main/${fileName}`;
      const filePath = path.join(modelsDir, fileName);
      
      // Check if file already exists
      if (fs.existsSync(filePath)) {
        return { success: false, error: 'File already exists' };
      }
      
      log.info(`Starting download: ${downloadUrl} -> ${filePath}`);
      
      return new Promise((resolve) => {
        const protocol = downloadUrl.startsWith('https:') ? https : http;
        const file = fs.createWriteStream(filePath);
        let request;
        let stopped = false;
        
        // Store download info for stop functionality
        const downloadInfo = {
          request: null,
          file,
          filePath,
          stopped: false
        };
        activeDownloads.set(fileName, downloadInfo);
        
        const cleanup = () => {
          activeDownloads.delete(fileName);
          if (file && !file.destroyed) {
            file.close();
          }
          if (fs.existsSync(filePath)) {
            try {
              fs.unlinkSync(filePath);
            } catch (cleanupError) {
              log.warn('Error cleaning up file:', cleanupError);
            }
          }
        };
        
        request = protocol.get(downloadUrl, (response) => {
          downloadInfo.request = request;
          
          if (downloadInfo.stopped) {
            cleanup();
            resolve({ success: false, error: 'Download stopped by user' });
            return;
          }
          
          if (response.statusCode === 302 || response.statusCode === 301) {
            // Handle redirect
            const redirectUrl = response.headers.location;
            if (redirectUrl) {
              const redirectProtocol = redirectUrl.startsWith('https:') ? https : http;
              const redirectRequest = redirectProtocol.get(redirectUrl, (redirectResponse) => {
                downloadInfo.request = redirectRequest;
                
                if (downloadInfo.stopped) {
                  cleanup();
                  resolve({ success: false, error: 'Download stopped by user' });
                  return;
                }
                
                if (redirectResponse.statusCode !== 200) {
                  cleanup();
                  resolve({ success: false, error: `HTTP ${redirectResponse.statusCode}` });
                  return;
                }
                
                const totalSize = parseInt(redirectResponse.headers['content-length'] || '0');
                let downloadedSize = 0;
                
                redirectResponse.pipe(file);
                
                redirectResponse.on('data', (chunk) => {
                  if (downloadInfo.stopped) {
                    redirectResponse.destroy();
                    cleanup();
                    resolve({ success: false, error: 'Download stopped by user' });
                    return;
                  }
                  
                  downloadedSize += chunk.length;
                  const progress = totalSize > 0 ? (downloadedSize / totalSize) * 100 : 0;
                  
                  // Send progress update to renderer
                  if (mainWindow) {
                    mainWindow.webContents.send('download-progress', {
                      fileName,
                      progress: Math.round(progress),
                      downloadedSize,
                      totalSize
                    });
                  }
                });
                
                file.on('finish', () => {
                  if (downloadInfo.stopped) {
                    cleanup();
                    resolve({ success: false, error: 'Download stopped by user' });
                    return;
                  }
                  
                  file.close(async () => {
                    activeDownloads.delete(fileName);
                    log.info(`Download completed: ${filePath}`);
                    
                    // Restart llama-swap service to load new models
                    try {
                      if (llamaSwapService && llamaSwapService.getStatus().isRunning) {
                        log.info('Restarting llama-swap service to load new models...');
                        await llamaSwapService.restart();
                        log.info('llama-swap service restarted successfully');
                      }
                    } catch (restartError) {
                      log.warn('Failed to restart llama-swap service after download:', restartError);
                    }
                    
                    resolve({ success: true, filePath });
                  });
                });
              });
              
              redirectRequest.on('error', (error) => {
                cleanup();
                resolve({ success: false, error: error.message });
              });
            } else {
              cleanup();
              resolve({ success: false, error: 'Redirect without location header' });
            }
          } else if (response.statusCode !== 200) {
            cleanup();
            resolve({ success: false, error: `HTTP ${response.statusCode}` });
          } else {
            const totalSize = parseInt(response.headers['content-length'] || '0');
            let downloadedSize = 0;
            
            response.pipe(file);
            
            response.on('data', (chunk) => {
              if (downloadInfo.stopped) {
                response.destroy();
                cleanup();
                resolve({ success: false, error: 'Download stopped by user' });
                return;
              }
              
              downloadedSize += chunk.length;
              const progress = totalSize > 0 ? (downloadedSize / totalSize) * 100 : 0;
              
              // Send progress update to renderer
              if (mainWindow) {
                mainWindow.webContents.send('download-progress', {
                  fileName,
                  progress: Math.round(progress),
                  downloadedSize,
                  totalSize
                });
              }
            });
            
            file.on('finish', () => {
              if (downloadInfo.stopped) {
                cleanup();
                resolve({ success: false, error: 'Download stopped by user' });
                return;
              }
              
              file.close(async () => {
                activeDownloads.delete(fileName);
                log.info(`Download completed: ${filePath}`);
                
                // Restart llama-swap service to load new models
                try {
                  if (llamaSwapService && llamaSwapService.getStatus().isRunning) {
                    log.info('Restarting llama-swap service to load new models...');
                    await llamaSwapService.restart();
                    log.info('llama-swap service restarted successfully');
                  }
                } catch (restartError) {
                  log.warn('Failed to restart llama-swap service after download:', restartError);
                }
                
                resolve({ success: true, filePath });
              });
            });
          }
        });
        
        downloadInfo.request = request;
        
        request.on('error', (error) => {
          cleanup();
          resolve({ success: false, error: error.message });
        });
      });
    } catch (error) {
      log.error('Error downloading model:', error);
      return { success: false, error: error.message };
    }
  });

  // Stop download
  ipcMain.handle('stop-download', async (_event, { fileName }) => {
    try {
      const downloadInfo = activeDownloads.get(fileName);
      
      if (!downloadInfo) {
        return { success: false, error: 'Download not found or already completed' };
      }
      
      downloadInfo.stopped = true;
      
      // Destroy the request if it exists
      if (downloadInfo.request) {
        downloadInfo.request.destroy();
      }
      
      // Close and cleanup the file
      if (downloadInfo.file && !downloadInfo.file.destroyed) {
        downloadInfo.file.close();
      }
      
      // Remove partial file
      if (downloadInfo.filePath && require('fs').existsSync(downloadInfo.filePath)) {
        try {
          require('fs').unlinkSync(downloadInfo.filePath);
          log.info(`Removed partial download: ${downloadInfo.filePath}`);
        } catch (cleanupError) {
          log.warn('Error removing partial download:', cleanupError);
        }
      }
      
      activeDownloads.delete(fileName);
      log.info(`Download stopped: ${fileName}`);
      
      return { success: true };
    } catch (error) {
      log.error('Error stopping download:', error);
      return { success: false, error: error.message };
    }
  });

  // Get local models
  ipcMain.handle('get-local-models', async () => {
    try {
      if (!llamaSwapService) {
        llamaSwapService = new LlamaSwapService();
      }
      
      const models = await llamaSwapService.scanModels();
      return { success: true, models };
    } catch (error) {
      log.error('Error getting local models:', error);
      return { success: false, error: error.message, models: [] };
    }
  });

  // Delete local model
  ipcMain.handle('delete-local-model', async (_event, { filePath }) => {
    try {
      const fs = require('fs');
      const path = require('path');
      const os = require('os');
      
      // Security check - ensure file is in the correct directory
      const modelsDir = path.join(os.homedir(), '.clara', 'llama-models');
      const normalizedPath = path.resolve(filePath);
      const normalizedModelsDir = path.resolve(modelsDir);
      
      if (!normalizedPath.startsWith(normalizedModelsDir)) {
        throw new Error('Invalid file path - security violation');
      }
      
      if (fs.existsSync(filePath)) {
        fs.unlinkSync(filePath);
        log.info(`Deleted model: ${filePath}`);
        
        // Restart llama-swap service to reload models after deletion
        try {
          if (llamaSwapService && llamaSwapService.getStatus().isRunning) {
            log.info('Restarting llama-swap service to reload models after deletion...');
            await llamaSwapService.restart();
            log.info('llama-swap service restarted successfully after model deletion');
          }
        } catch (restartError) {
          log.warn('Failed to restart llama-swap service after model deletion:', restartError);
        }
        
        return { success: true };
      } else {
        return { success: false, error: 'File not found' };
      }
    } catch (error) {
      log.error('Error deleting model:', error);
      return { success: false, error: error.message };
    }
  });
}

// Register MCP service IPC handlers
function registerMCPHandlers() {
  // Get all MCP servers
  ipcMain.handle('mcp-get-servers', async () => {
    try {
      if (!mcpService) {
        return [];
      }
      return mcpService.getAllServers();
    } catch (error) {
      log.error('Error getting MCP servers:', error);
      return [];
    }
  });

  // Add MCP server
  ipcMain.handle('mcp-add-server', async (event, serverConfig) => {
    try {
      if (!mcpService) {
        throw new Error('MCP service not initialized');
      }
      return await mcpService.addServer(serverConfig);
    } catch (error) {
      log.error('Error adding MCP server:', error);
      throw error;
    }
  });

  // Remove MCP server
  ipcMain.handle('mcp-remove-server', async (event, name) => {
    try {
      if (!mcpService) {
        throw new Error('MCP service not initialized');
      }
      return await mcpService.removeServer(name);
    } catch (error) {
      log.error('Error removing MCP server:', error);
      throw error;
    }
  });

  // Update MCP server
  ipcMain.handle('mcp-update-server', async (event, name, updates) => {
    try {
      if (!mcpService) {
        throw new Error('MCP service not initialized');
      }
      return await mcpService.updateServer(name, updates);
    } catch (error) {
      log.error('Error updating MCP server:', error);
      throw error;
    }
  });

  // Start MCP server
  ipcMain.handle('mcp-start-server', async (event, name) => {
    try {
      if (!mcpService) {
        throw new Error('MCP service not initialized');
      }
      const serverInfo = await mcpService.startServer(name);
      
      // Return only serializable data, excluding the process object
      return {
        name: serverInfo.name,
        config: serverInfo.config,
        startedAt: serverInfo.startedAt,
        status: serverInfo.status,
        pid: serverInfo.process?.pid
      };
    } catch (error) {
      log.error('Error starting MCP server:', error);
      throw error;
    }
  });

  // Stop MCP server
  ipcMain.handle('mcp-stop-server', async (event, name) => {
    try {
      if (!mcpService) {
        throw new Error('MCP service not initialized');
      }
      return await mcpService.stopServer(name);
    } catch (error) {
      log.error('Error stopping MCP server:', error);
      throw error;
    }
  });

  // Restart MCP server
  ipcMain.handle('mcp-restart-server', async (event, name) => {
    try {
      if (!mcpService) {
        throw new Error('MCP service not initialized');
      }
      const serverInfo = await mcpService.restartServer(name);
      
      // Return only serializable data, excluding the process object
      return {
        name: serverInfo.name,
        config: serverInfo.config,
        startedAt: serverInfo.startedAt,
        status: serverInfo.status,
        pid: serverInfo.process?.pid
      };
    } catch (error) {
      log.error('Error restarting MCP server:', error);
      throw error;
    }
  });

  // Get MCP server status
  ipcMain.handle('mcp-get-server-status', async (event, name) => {
    try {
      if (!mcpService) {
        return null;
      }
      return mcpService.getServerStatus(name);
    } catch (error) {
      log.error('Error getting MCP server status:', error);
      return null;
    }
  });

  // Test MCP server
  ipcMain.handle('mcp-test-server', async (event, name) => {
    try {
      if (!mcpService) {
        throw new Error('MCP service not initialized');
      }
      return await mcpService.testServer(name);
    } catch (error) {
      log.error('Error testing MCP server:', error);
      return { success: false, error: error.message };
    }
  });

  // Get MCP server templates
  ipcMain.handle('mcp-get-templates', async () => {
    try {
      if (!mcpService) {
        return [];
      }
      return mcpService.getServerTemplates();
    } catch (error) {
      log.error('Error getting MCP templates:', error);
      return [];
    }
  });

  // Start all enabled MCP servers
  ipcMain.handle('mcp-start-all-enabled', async () => {
    try {
      if (!mcpService) {
        throw new Error('MCP service not initialized');
      }
      return await mcpService.startAllEnabledServers();
    } catch (error) {
      log.error('Error starting all enabled MCP servers:', error);
      throw error;
    }
  });

  // Stop all MCP servers
  ipcMain.handle('mcp-stop-all', async () => {
    try {
      if (!mcpService) {
        throw new Error('MCP service not initialized');
      }
      return await mcpService.stopAllServers();
    } catch (error) {
      log.error('Error stopping all MCP servers:', error);
      throw error;
    }
  });

  // Import from Claude Desktop config
  ipcMain.handle('mcp-import-claude-config', async (event, configPath) => {
    try {
      if (!mcpService) {
        throw new Error('MCP service not initialized');
      }
      return await mcpService.importFromClaudeConfig(configPath);
    } catch (error) {
      log.error('Error importing Claude config:', error);
      throw error;
    }
  });

  // Start previously running servers
  ipcMain.handle('mcp-start-previously-running', async () => {
    try {
      if (!mcpService) {
        throw new Error('MCP service not initialized');
      }
      return await mcpService.startPreviouslyRunningServers();
    } catch (error) {
      log.error('Error starting previously running MCP servers:', error);
      throw error;
    }
  });

  // Save current running state
  ipcMain.handle('mcp-save-running-state', async () => {
    try {
      if (!mcpService) {
        throw new Error('MCP service not initialized');
      }
      mcpService.saveRunningState();
      return true;
    } catch (error) {
      log.error('Error saving MCP server running state:', error);
      throw error;
    }
  });

  // Execute MCP tool call
  ipcMain.handle('mcp-execute-tool', async (event, toolCall) => {
    try {
      if (!mcpService) {
        throw new Error('MCP service not initialized');
      }
      return await mcpService.executeToolCall(toolCall);
    } catch (error) {
      log.error('Error executing MCP tool call:', error);
      throw error;
    }
  });

  // Diagnose Node.js installation
  ipcMain.handle('mcp-diagnose-node', async () => {
    try {
      if (!mcpService) {
        throw new Error('MCP service not initialized');
      }
      return await mcpService.diagnoseNodeInstallation();
    } catch (error) {
      log.error('Error diagnosing Node.js installation:', error);
      return {
        nodeAvailable: false,
        npmAvailable: false,
        npxAvailable: false,
        suggestions: ['Error occurred while diagnosing Node.js installation: ' + error.message]
      };
    }
  });
}

// Register handlers for various app functions
function registerHandlers() {
  console.log('[main] Registering IPC handlers...');
  registerLlamaSwapHandlers();
  registerDockerContainerHandlers();
  registerModelManagerHandlers();
  registerMCPHandlers();
  
  // Add dialog handler for folder picker
  ipcMain.handle('show-open-dialog', async (_event, options) => {
    console.log('[main] show-open-dialog handler called with options:', options);
    try {
      return await dialog.showOpenDialog(options);
    } catch (error) {
      log.error('Error showing open dialog:', error);
      return { canceled: true, filePaths: [] };
    }
  });
  console.log('[main] show-open-dialog handler registered successfully');

  // App info handlers
  ipcMain.handle('get-app-path', () => app.getPath('userData'));
  ipcMain.handle('getWorkflowsPath', () => {
    return path.join(app.getAppPath(), 'workflows', 'n8n_workflows_full.json');
  });

  // Update handlers
  ipcMain.handle('check-for-updates', () => {
    return checkForUpdates();
  });

  ipcMain.handle('get-update-info', () => {
    return getUpdateInfo();
  });

  ipcMain.handle('check-llamacpp-updates', () => {
    return checkLlamacppUpdates();
  });

  ipcMain.handle('update-llamacpp-binaries', () => {
    return updateLlamacppBinaries();
  });

  // Permissions handler
  ipcMain.handle('request-microphone-permission', async () => {
    if (process.platform === 'darwin') {
      const status = await systemPreferences.getMediaAccessStatus('microphone');
      if (status === 'not-determined') {
        return await systemPreferences.askForMediaAccess('microphone');
      }
      return status === 'granted';
    }
    return true;
  });

  // Service info handlers
  ipcMain.handle('get-service-ports', () => {
    if (dockerSetup && dockerSetup.ports) {
      return dockerSetup.ports;
    }
    return null;
  });

  ipcMain.handle('get-python-port', () => {
    if (dockerSetup && dockerSetup.ports && dockerSetup.ports.python) {
      return dockerSetup.ports.python;
    }
    return null;
  });

  ipcMain.handle('check-python-backend', async () => {
    try {
      if (!dockerSetup || !dockerSetup.ports || !dockerSetup.ports.python) {
        return { status: 'error', message: 'Python backend not configured' };
      }

      const isRunning = await dockerSetup.isPythonRunning();
      if (!isRunning) {
        return { status: 'error', message: 'Python backend container not running' };
      }

      return {
        status: 'running',
        port: dockerSetup.ports.python
      };
    } catch (error) {
      log.error('Error checking Python backend:', error);
      return { status: 'error', message: error.message };
    }
  });

  ipcMain.handle('check-docker-services', async () => {
    try {
      if (!dockerSetup) {
        return { 
          dockerAvailable: false, 
          n8nAvailable: false,
          pythonAvailable: false,
          message: 'Docker setup not initialized' 
        };
      }

      const dockerRunning = await dockerSetup.isDockerRunning();
      if (!dockerRunning) {
        return { 
          dockerAvailable: false, 
          n8nAvailable: false,
          pythonAvailable: false,
          message: 'Docker is not running' 
        };
      }

      const n8nRunning = await dockerSetup.checkN8NHealth().then(result => result.success).catch(() => false);
      const pythonRunning = await dockerSetup.isPythonRunning().catch(() => false);

      return {
        dockerAvailable: true,
        n8nAvailable: n8nRunning,
        pythonAvailable: pythonRunning,
        ports: dockerSetup.ports
      };
    } catch (error) {
      log.error('Error checking Docker services:', error);
      return { 
        dockerAvailable: false, 
        n8nAvailable: false,
        pythonAvailable: false,
        message: error.message 
      };
    }
  });

  // Event handlers
  ipcMain.on('backend-status', (event, status) => {
    if (mainWindow) {
      mainWindow.webContents.send('backend-status', status);
    }
  });

  ipcMain.on('python-status', (event, status) => {
    if (mainWindow) {
      mainWindow.webContents.send('python-status', status);
    }
  });
}

async function initializeApp() {
  try {
    // Show loading screen
    loadingScreen = new LoadingScreen();
    
    // Register handlers for various app functions
    registerHandlers();
    
    // Initialize all services
    llamaSwapService = new LlamaSwapService();
    
    // Load custom model path from file-based storage and set it before starting the service
    try {
      const settingsPath = path.join(app.getPath('userData'), 'clara-settings.json');
      
      if (fsSync.existsSync(settingsPath)) {
        const settingsData = JSON.parse(fsSync.readFileSync(settingsPath, 'utf8'));
        const customModelPath = settingsData.customModelPath;
        
        if (customModelPath && fsSync.existsSync(customModelPath)) {
          log.info('Loading custom model path from settings:', customModelPath);
          llamaSwapService.setCustomModelPaths([customModelPath]);
        } else if (customModelPath) {
          log.warn('Custom model path from settings no longer exists:', customModelPath);
        }
      }
    } catch (error) {
      log.warn('Could not load custom model path during initialization:', error.message);
      // Continue without custom path - it can be set later by the frontend
    }
    
    // Set up progress callback to forward to renderer
    llamaSwapService.setProgressCallback((progressData) => {
      if (mainWindow && !mainWindow.isDestroyed()) {
        mainWindow.webContents.send('llama-progress-update', progressData);
      }
    });
    
    mcpService = new MCPService();
    updateService = platformUpdateService;
    
    // Initialize Docker setup
    dockerSetup = new DockerSetup();
    
    // Setup Docker environment
    loadingScreen.setStatus('Setting up Docker environment...', 'info');
    const success = await dockerSetup.setup((status, type = 'info') => {
      loadingScreen.setStatus(status, type);
      
      if (type === 'error') {
        dialog.showErrorBox('Setup Error', status);
      }
    });

    if (!success) {
      loadingScreen.setStatus('Docker not available. Some features may be limited.', 'warning');
      log.warn('Docker setup incomplete. Continuing without Docker services.');
      // Continue with app initialization even without Docker
    }

    // Initialize llama-swap service
    loadingScreen.setStatus('Initializing LLM service...', 'info');
    try {
      // Start llama-swap service
      const llamaSwapSuccess = await llamaSwapService.start();
      if (llamaSwapSuccess) {
        loadingScreen.setStatus('LLM service started successfully', 'success');
        log.info('Llama-swap service started successfully');
      } else {
        loadingScreen.setStatus('LLM service failed to start (will be available for manual start)', 'warning');
        log.warn('Llama-swap service failed to start during initialization');
      }
    } catch (llamaSwapError) {
      loadingScreen.setStatus('LLM service initialization failed (will be available for manual start)', 'warning');
      log.error('Error initializing llama-swap service:', llamaSwapError);
    }

    // Initialize MCP service
    loadingScreen.setStatus('Initializing MCP service...', 'info');
    try {
      log.info('MCP service initialized successfully');
      loadingScreen.setStatus('MCP service initialized', 'success');
      
      // Auto-start previously running servers
      loadingScreen.setStatus('Restoring MCP servers...', 'info');
      try {
        const restoreResults = await mcpService.startPreviouslyRunningServers();
        const successCount = restoreResults.filter(r => r.success).length;
        const totalCount = restoreResults.length;
        
        if (totalCount > 0) {
          log.info(`Restored ${successCount}/${totalCount} previously running MCP servers`);
          loadingScreen.setStatus(`Restored ${successCount}/${totalCount} MCP servers`, successCount === totalCount ? 'success' : 'warning');
        } else {
          loadingScreen.setStatus('No MCP servers to restore', 'info');
        }
      } catch (restoreError) {
        log.error('Error restoring MCP servers:', restoreError);
        loadingScreen.setStatus('Failed to restore some MCP servers', 'warning');
      }
    } catch (mcpError) {
      loadingScreen.setStatus('MCP service initialization failed', 'warning');
      log.error('Error initializing MCP service:', mcpError);
    }

    // Initialize Watchdog service
    loadingScreen.setStatus('Initializing Watchdog service...', 'info');
    try {
      watchdogService = new WatchdogService(dockerSetup, llamaSwapService, mcpService);
      
      // Set up event listeners for watchdog events
      watchdogService.on('serviceRestored', (serviceKey, service) => {
        log.info(`Watchdog: ${service.name} has been restored`);
        if (mainWindow && !mainWindow.isDestroyed()) {
          mainWindow.webContents.send('watchdog-service-restored', { serviceKey, service: service.name });
        }
      });
      
      watchdogService.on('serviceFailed', (serviceKey, service) => {
        log.error(`Watchdog: ${service.name} has failed after maximum retry attempts`);
        if (mainWindow && !mainWindow.isDestroyed()) {
          mainWindow.webContents.send('watchdog-service-failed', { serviceKey, service: service.name });
        }
      });
      
      watchdogService.on('serviceRestarted', (serviceKey, service) => {
        log.info(`Watchdog: ${service.name} has been restarted successfully`);
        if (mainWindow && !mainWindow.isDestroyed()) {
          mainWindow.webContents.send('watchdog-service-restarted', { serviceKey, service: service.name });
        }
      });
      
      // Start the watchdog monitoring
      watchdogService.start();
      
      log.info('Watchdog service initialized and started successfully');
      loadingScreen.setStatus('Watchdog service started', 'success');
    } catch (watchdogError) {
      loadingScreen.setStatus('Watchdog service initialization failed', 'warning');
      log.error('Error initializing Watchdog service:', watchdogError);
    }

    // Setup complete, create the main window
    log.info('Services initialized. Creating main window...');
    loadingScreen.setStatus('Starting main application...', 'success');
    createMainWindow();
    
  } catch (error) {
    log.error(`Initialization error: ${error.message}`, error);
    loadingScreen?.setStatus(`Error: ${error.message}`, 'error');
    
    if (error.message.includes('Docker is not running')) {
      const downloadLink = error.message.split('\n')[1];
      let options;
      if (process.platform === 'linux') {
        options = {
          type: 'info',
          title: 'Docker Required',
          message: 'Docker Engine is required but not installed.',
          detail: 'Please install Docker Engine by following the instructions at the provided link, then restart Clara.',
          buttons: ['Open Docker Docs', 'Close'],
          defaultId: 0,
          cancelId: 1
        };
      } else {
        options = {
          type: 'info',
          title: 'Docker Required',
          message: 'Docker Desktop is required but not installed.',
          detail: 'Please download and install Docker Desktop, then restart Clara.',
          buttons: ['Download Docker Desktop', 'Close'],
          defaultId: 0,
          cancelId: 1
        };
      }
      dialog.showMessageBox(null, options).then(({ response }) => {
        if (response === 0) {
          require('electron').shell.openExternal(downloadLink);
        }
        loadingScreen?.close();
        app.quit();
      });
    } else {
      dialog.showErrorBox('Setup Error', error.message);
      // Keep loading screen open on error for a bit before quitting
      setTimeout(() => {
        loadingScreen?.close();
        app.quit();
      }, 4000);
    }
  }
}

function createMainWindow() {
  if (mainWindow) return;
  
  mainWindow = new BrowserWindow({
    fullscreen: true,
    webPreferences: {
      preload: path.join(__dirname, 'preload.cjs'),
      contextIsolation: true,
      nodeIntegration: false,
      webviewTag: true,
      sandbox: false
    },
    show: false,
    backgroundColor: '#0f0f23', // Dark background to match loading screen
    frame: true
  });

  // Create and set the application menu
  createAppMenu(mainWindow);

  // Set security policies for webview, using the dynamic n8n port
  mainWindow.webContents.session.setPermissionRequestHandler((webContents, permission, callback) => {
    const url = webContents.getURL();
    const n8nPort = dockerSetup?.ports?.n8n; // Get the determined n8n port
    
    // Allow ALL permissions for the main Clara application (development and production)
    if (url.startsWith('http://localhost:5173') || url.startsWith('file://')) {
      log.info(`Granted '${permission}' permission for Clara app URL: ${url}`);
      callback(true);
      return;
    }
    
    // Allow all permissions for n8n service as well
    if (n8nPort && url.startsWith(`http://localhost:${n8nPort}`)) { 
      log.info(`Granted '${permission}' permission for n8n URL: ${url}`);
      callback(true);
    } else {
      log.warn(`Blocked permission request '${permission}' for URL: ${url} (n8n port: ${n8nPort})`);
      callback(false);
    }
  });

  // Development mode with hot reload
  if (process.env.NODE_ENV === 'development') {
    if (process.env.ELECTRON_HOT_RELOAD === 'true') {
      // Hot reload mode
      const devServerUrl = process.env.ELECTRON_START_URL || 'http://localhost:5173';
      
      log.info('Loading development server with hot reload:', devServerUrl);
      mainWindow.loadURL(devServerUrl).catch(err => {
        log.error('Failed to load dev server:', err);
        // Fallback to local file if dev server fails
        mainWindow.loadFile(path.join(__dirname, '../dist/index.html'));
      });

      // Enable hot reload by watching the renderer process
      mainWindow.webContents.on('did-fail-load', () => {
        log.warn('Page failed to load, retrying...');
        setTimeout(() => {
          mainWindow?.webContents.reload();
        }, 1000);
      });
    } else {
      // Development mode without hot reload - use built files
      log.info('Loading development build from dist directory');
      mainWindow.loadFile(path.join(__dirname, '../dist/index.html'));
    }

    // Open DevTools in both development modes
    mainWindow.webContents.openDevTools();
  } else {
    // Production mode - load built files
    mainWindow.loadFile(path.join(__dirname, '../dist/index.html'));
  }

  // Wait for DOM content to be fully loaded before showing
  mainWindow.webContents.once('dom-ready', () => {
    log.info('Main window DOM ready, preparing to show...');
    
    // Additional delay to ensure React app is fully rendered
    setTimeout(() => {
      // Check if loading screen is still valid before proceeding
      if (loadingScreen && loadingScreen.isValid()) {
        log.info('Notifying loading screen that main window is ready');
        loadingScreen.notifyMainWindowReady();
        
        // Wait for loading screen fade-out before showing main window
        setTimeout(() => {
          if (mainWindow && !mainWindow.isDestroyed()) {
            log.info('Showing main window');
            mainWindow.show();
          }
          
          // Clean up loading screen
          if (loadingScreen) {
            loadingScreen.close();
            loadingScreen = null;
          }
        }, 1500); // Longer delay to ensure smooth fade out
      } else {
        // If no loading screen, show immediately
        if (mainWindow && !mainWindow.isDestroyed()) {
          mainWindow.show();
        }
      }
      
      // Initialize auto-updater when window is ready
      if (process.env.NODE_ENV !== 'development') {
        setupAutoUpdater(mainWindow);
      }
    }, 2000); // Wait for React to fully initialize
  });

  // Fallback: Show window when ready (in case dom-ready doesn't fire)
  mainWindow.once('ready-to-show', () => {
    log.info('Main window ready-to-show event fired');
    // Only show if not already shown by dom-ready handler
    if (mainWindow && !mainWindow.isVisible()) {
      setTimeout(() => {
        if (mainWindow && !mainWindow.isDestroyed() && !mainWindow.isVisible()) {
          log.info('Fallback: Showing main window via ready-to-show');
          mainWindow.show();
          
          if (loadingScreen) {
            loadingScreen.close();
            loadingScreen = null;
          }
        }
      }, 3000);
    }
  });

  mainWindow.on('closed', () => {
    mainWindow = null;
  });
}

// Initialize app when ready
app.whenReady().then(initializeApp);

// Quit when all windows are closed
app.on('window-all-closed', async () => {
  // Stop watchdog service first
  if (watchdogService) {
    try {
      log.info('Stopping watchdog service...');
      watchdogService.stop();
    } catch (error) {
      log.error('Error stopping watchdog service:', error);
    }
  }

  // Save MCP server running state before stopping
  if (mcpService) {
    try {
      log.info('Saving MCP server running state...');
      mcpService.saveRunningState();
    } catch (error) {
      log.error('Error saving MCP server running state:', error);
    }
  }
  
  // Stop llama-swap service
  if (llamaSwapService) {
    try {
      log.info('Stopping llama-swap service...');
      await llamaSwapService.stop();
    } catch (error) {
      log.error('Error stopping llama-swap service:', error);
    }
  }
  
  // Stop all MCP servers
  if (mcpService) {
    try {
      log.info('Stopping all MCP servers...');
      await mcpService.stopAllServers();
    } catch (error) {
      log.error('Error stopping MCP servers:', error);
    }
  }
  
  // Stop Docker containers
  if (dockerSetup) {
    await dockerSetup.stop();
  }
  
  if (process.platform !== 'darwin') {
    app.quit();
  }
});

app.on('activate', () => {
  if (BrowserWindow.getAllWindows().length === 0) {
    createMainWindow();
  }
<<<<<<< HEAD
=======
});

// Handle IPC messages
ipcMain.handle('get-app-path', () => app.getPath('userData'));
ipcMain.handle('getWorkflowsPath', () => {
  return path.join(app.getAppPath(), 'workflows', 'n8n_workflows_full.json');
});

// Add handler for checking updates
ipcMain.handle('check-for-updates', () => {
  return checkForUpdates();
});

// Add handler for getting update information (without dialogs)
ipcMain.handle('get-update-info', () => {
  return getUpdateInfo();
});

// Add handlers for llama.cpp binary updates
ipcMain.handle('check-llamacpp-updates', () => {
  return checkLlamacppUpdates();
});

ipcMain.handle('update-llamacpp-binaries', () => {
  return updateLlamacppBinaries();
});

// Handle microphone permission request
ipcMain.handle('request-microphone-permission', async () => {
  if (process.platform === 'darwin') {
    const status = await systemPreferences.getMediaAccessStatus('microphone');
    if (status === 'not-determined') {
      return await systemPreferences.askForMediaAccess('microphone');
    }
    return status === 'granted';
  }
  return true;
});

// IPC handler to get service ports
ipcMain.handle('get-service-ports', () => {
  if (dockerSetup && dockerSetup.ports) {
    return dockerSetup.ports;
  }
  return null; // Or throw an error if setup isn't complete
});

// IPC handler to get Python port specifically
ipcMain.handle('get-python-port', () => {
  if (dockerSetup && dockerSetup.ports && dockerSetup.ports.python) {
    return dockerSetup.ports.python;
  }
  return null;
});

// IPC handler to check Python backend status
ipcMain.handle('check-python-backend', async () => {
  try {
    if (!dockerSetup || !dockerSetup.ports || !dockerSetup.ports.python) {
      return { status: 'error', message: 'Python backend not configured' };
    }

    // Check if Python container is running
    const isRunning = await dockerSetup.isPythonRunning();
    if (!isRunning) {
      return { status: 'error', message: 'Python backend container not running' };
    }

    return {
      status: 'running',
      port: dockerSetup.ports.python
    };
  } catch (error) {
    log.error('Error checking Python backend:', error);
    return { status: 'error', message: error.message };
  }
});

// IPC handler to check Docker and service availability
ipcMain.handle('check-docker-services', async () => {
  try {
    if (!dockerSetup) {
      return { 
        dockerAvailable: false, 
        n8nAvailable: false,
        pythonAvailable: false,
        message: 'Docker setup not initialized' 
      };
    }

    const dockerRunning = await dockerSetup.isDockerRunning();
    if (!dockerRunning) {
      return { 
        dockerAvailable: false, 
        n8nAvailable: false,
        pythonAvailable: false,
        message: 'Docker is not running' 
      };
    }

    // Check individual services
    const n8nRunning = await dockerSetup.checkN8NHealth().then(result => result.success).catch(() => false);
    const pythonRunning = await dockerSetup.isPythonRunning().catch(() => false);

    return {
      dockerAvailable: true,
      n8nAvailable: n8nRunning,
      pythonAvailable: pythonRunning,
      ports: dockerSetup.ports
    };
  } catch (error) {
    log.error('Error checking Docker services:', error);
    return { 
      dockerAvailable: false, 
      n8nAvailable: false,
      pythonAvailable: false,
      message: error.message 
    };
  }
});

// Handle backend status updates
ipcMain.on('backend-status', (event, status) => {
  if (mainWindow) {
    mainWindow.webContents.send('backend-status', status);
  }
});

// Handle Python status updates
ipcMain.on('python-status', (event, status) => {
  if (mainWindow) {
    mainWindow.webContents.send('python-status', status);
  }
});

// Handle loading screen completion
ipcMain.on('loading-complete', () => {
  log.info('Loading screen fade-out complete');
  if (loadingScreen) {
    loadingScreen.close();
    loadingScreen = null;
  }
});

// Handle React app ready signal
ipcMain.on('react-app-ready', () => {
  log.info('React app fully initialized and ready');
  if (loadingScreen && loadingScreen.isValid()) {
    loadingScreen.notifyMainWindowReady();
  }
>>>>>>> f7f2e71d
});<|MERGE_RESOLUTION|>--- conflicted
+++ resolved
@@ -450,7 +450,6 @@
     }
   });
 
-<<<<<<< HEAD
   // Custom model path handlers
   ipcMain.handle('set-custom-model-path', async (event, customPath) => {
     try {
@@ -503,7 +502,9 @@
       return { success: true };
     } catch (error) {
       log.error('Error setting custom model path:', error);
-=======
+      return { success: false, error: error.message };
+    }
+  });
   // Watchdog service handlers
   ipcMain.handle('watchdog-get-services-status', async () => {
     try {
@@ -555,12 +556,10 @@
       return { success: true };
     } catch (error) {
       log.error('Error updating watchdog config:', error);
->>>>>>> f7f2e71d
-      return { success: false, error: error.message };
-    }
-  });
-
-<<<<<<< HEAD
+      return { success: false, error: error.message };
+    }
+  });
+
   ipcMain.handle('get-custom-model-paths', async () => {
     try {
       if (!llamaSwapService) {
@@ -641,7 +640,9 @@
       return { success: true, models };
     } catch (error) {
       log.error('Error scanning custom path models:', error);
-=======
+    }
+  });
+
   ipcMain.handle('watchdog-reset-failure-counts', async () => {
     try {
       if (!watchdogService) {
@@ -680,7 +681,6 @@
       return { success: true };
     } catch (error) {
       log.error('Error stopping watchdog:', error);
->>>>>>> f7f2e71d
       return { success: false, error: error.message };
     }
   });
@@ -1767,6 +1767,24 @@
       mainWindow.webContents.send('python-status', status);
     }
   });
+
+
+  // Handle loading screen completion
+  ipcMain.on('loading-complete', () => {
+    log.info('Loading screen fade-out complete');
+    if (loadingScreen) {
+      loadingScreen.close();
+      loadingScreen = null;
+    }
+  });
+
+  // Handle React app ready signal
+  ipcMain.on('react-app-ready', () => {
+    log.info('React app fully initialized and ready');
+    if (loadingScreen && loadingScreen.isValid()) {
+      loadingScreen.notifyMainWindowReady();
+    }
+  });
 }
 
 async function initializeApp() {
@@ -2158,157 +2176,4 @@
   if (BrowserWindow.getAllWindows().length === 0) {
     createMainWindow();
   }
-<<<<<<< HEAD
-=======
-});
-
-// Handle IPC messages
-ipcMain.handle('get-app-path', () => app.getPath('userData'));
-ipcMain.handle('getWorkflowsPath', () => {
-  return path.join(app.getAppPath(), 'workflows', 'n8n_workflows_full.json');
-});
-
-// Add handler for checking updates
-ipcMain.handle('check-for-updates', () => {
-  return checkForUpdates();
-});
-
-// Add handler for getting update information (without dialogs)
-ipcMain.handle('get-update-info', () => {
-  return getUpdateInfo();
-});
-
-// Add handlers for llama.cpp binary updates
-ipcMain.handle('check-llamacpp-updates', () => {
-  return checkLlamacppUpdates();
-});
-
-ipcMain.handle('update-llamacpp-binaries', () => {
-  return updateLlamacppBinaries();
-});
-
-// Handle microphone permission request
-ipcMain.handle('request-microphone-permission', async () => {
-  if (process.platform === 'darwin') {
-    const status = await systemPreferences.getMediaAccessStatus('microphone');
-    if (status === 'not-determined') {
-      return await systemPreferences.askForMediaAccess('microphone');
-    }
-    return status === 'granted';
-  }
-  return true;
-});
-
-// IPC handler to get service ports
-ipcMain.handle('get-service-ports', () => {
-  if (dockerSetup && dockerSetup.ports) {
-    return dockerSetup.ports;
-  }
-  return null; // Or throw an error if setup isn't complete
-});
-
-// IPC handler to get Python port specifically
-ipcMain.handle('get-python-port', () => {
-  if (dockerSetup && dockerSetup.ports && dockerSetup.ports.python) {
-    return dockerSetup.ports.python;
-  }
-  return null;
-});
-
-// IPC handler to check Python backend status
-ipcMain.handle('check-python-backend', async () => {
-  try {
-    if (!dockerSetup || !dockerSetup.ports || !dockerSetup.ports.python) {
-      return { status: 'error', message: 'Python backend not configured' };
-    }
-
-    // Check if Python container is running
-    const isRunning = await dockerSetup.isPythonRunning();
-    if (!isRunning) {
-      return { status: 'error', message: 'Python backend container not running' };
-    }
-
-    return {
-      status: 'running',
-      port: dockerSetup.ports.python
-    };
-  } catch (error) {
-    log.error('Error checking Python backend:', error);
-    return { status: 'error', message: error.message };
-  }
-});
-
-// IPC handler to check Docker and service availability
-ipcMain.handle('check-docker-services', async () => {
-  try {
-    if (!dockerSetup) {
-      return { 
-        dockerAvailable: false, 
-        n8nAvailable: false,
-        pythonAvailable: false,
-        message: 'Docker setup not initialized' 
-      };
-    }
-
-    const dockerRunning = await dockerSetup.isDockerRunning();
-    if (!dockerRunning) {
-      return { 
-        dockerAvailable: false, 
-        n8nAvailable: false,
-        pythonAvailable: false,
-        message: 'Docker is not running' 
-      };
-    }
-
-    // Check individual services
-    const n8nRunning = await dockerSetup.checkN8NHealth().then(result => result.success).catch(() => false);
-    const pythonRunning = await dockerSetup.isPythonRunning().catch(() => false);
-
-    return {
-      dockerAvailable: true,
-      n8nAvailable: n8nRunning,
-      pythonAvailable: pythonRunning,
-      ports: dockerSetup.ports
-    };
-  } catch (error) {
-    log.error('Error checking Docker services:', error);
-    return { 
-      dockerAvailable: false, 
-      n8nAvailable: false,
-      pythonAvailable: false,
-      message: error.message 
-    };
-  }
-});
-
-// Handle backend status updates
-ipcMain.on('backend-status', (event, status) => {
-  if (mainWindow) {
-    mainWindow.webContents.send('backend-status', status);
-  }
-});
-
-// Handle Python status updates
-ipcMain.on('python-status', (event, status) => {
-  if (mainWindow) {
-    mainWindow.webContents.send('python-status', status);
-  }
-});
-
-// Handle loading screen completion
-ipcMain.on('loading-complete', () => {
-  log.info('Loading screen fade-out complete');
-  if (loadingScreen) {
-    loadingScreen.close();
-    loadingScreen = null;
-  }
-});
-
-// Handle React app ready signal
-ipcMain.on('react-app-ready', () => {
-  log.info('React app fully initialized and ready');
-  if (loadingScreen && loadingScreen.isValid()) {
-    loadingScreen.notifyMainWindowReady();
-  }
->>>>>>> f7f2e71d
 });